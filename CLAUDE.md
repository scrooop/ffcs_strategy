# CLAUDE.md

This file provides guidance to Claude Code (claude.ai/code) when working with code in this repository.

## Project Overview

This is a **Forward Factor (FF) Calendar Spread** trading strategy implementation that scans liquid options to identify mispriced forward volatility opportunities. The core edge is detecting when front-month IV is "hot" (backwardation) relative to forward IV, creating profitable calendar spread setups.

**Core Concept:**
- Compute **Forward IV** between two expirations using variance decomposition
- Calculate **Forward Factor**: `FF = (Front_IV - Fwd_IV) / Fwd_IV`
- Trade calendar spreads when FF exceeds threshold (typically 0.20-0.23)
- Hold until front expiry, then close entire spread

**Version:** 2.1 - Fast earnings check with caching for 80-95% runtime reduction + enhanced quality filtering with earnings detection, liquidity screening, X-earn IV support, and double calendar structures

## Repository Structure

```
ffcs_strategy/
├── scripts/
│   ├── ff_tastytrade_scanner.py    # Main scanner (tastytrade API + dxFeed)
│   └── README_TT.md                 # Scanner usage guide
└── docs/
    ├── forward-factor-calendar-spread-SOP.md  # Complete trading strategy SOP
    ├── gpt-setup-instructions1.txt            # Quick setup reference
    └── youtube_transcript_*.txt               # Source material/research
```

## Core Architecture

### ff_tastytrade_scanner.py

**Purpose:** CLI scanner that fetches implied volatilities from tastytrade's dxFeed streamer, computes forward IV and FF ratios, and reports tradable opportunities for both ATM and double calendar spreads.

**Key Components:**

1. **Authentication:**
   - Requires `TT_USERNAME` and `TT_PASSWORD` environment variables
   - Production environment required for live Greeks data (sandbox has limited market data)

2. **Data Pipeline (v2.1):**
   - **Fast earnings pre-filter** → Cache → Yahoo Finance → TastyTrade → Graceful degradation
   - `fetch_market_metrics()` → batch fetch earnings dates + liquidity ratings for all symbols
   - Earnings/liquidity pre-filtering → skip symbols BEFORE expensive API calls
   - `get_market_data()` → underlying spot price
   - `NestedOptionChain.get()` → expirations & strikes with streamer symbols
   - `extract_xearn_iv()` → try X-earn IV (earnings-removed) from market metrics, fallback to Greeks IV
   - `snapshot_greeks()` → async dxFeed Greeks snapshot for IV + delta
   - Structure-based scanning: ATM-only, double calendar (±35Δ), or both

3. **Forward IV Calculation:**
   ```python
   # Variance decomposition approach
   T1 = DTE_front/365
   T2 = DTE_back/365
   fwd_var = (IV2^2*T2 - IV1^2*T1)/(T2 - T1)
   fwd_iv = sqrt(fwd_var)
   FF = (IV_front - fwd_iv) / fwd_iv  # Correct formula per transcript
   ```

4. **Expiration Matching:**
   - `nearest_expiration()` picks closest expiration to target DTE within tolerance (default ±5 days)
   - Common pairs: 30-60, 30-90, 60-90 DTE
   - ATM: Uses `pick_atm_strike()` to find strike nearest to spot
   - Double calendar: Uses `pick_delta_strike()` to find ±35Δ strikes within tolerance

5. **Greeks Streaming:**
   - `snapshot_greeks()` subscribes to dxFeed Greeks via DXLinkStreamer
   - Collects (IV, delta) tuples for each strike with timeout (default 3s)
   - Handles partial results if some legs fail to arrive

6. **Quality Filtering (v2.1):**
   - **Fast earnings check:** Multi-source pipeline with SQLite cache for 80-95% runtime reduction
   - **Earnings detection:** Skip symbols with earnings between today and back expiry (default: enabled)
   - **Liquidity screening:** Filter symbols by liquidity rating 0-5 (default: ≥3)
   - **X-earn IV support:** Prefer earnings-removed IV when available, graceful fallback to Greeks IV
   - **Delta tolerance:** Control strike selection precision for double calendars (default: ±5Δ)

## Running the Scanner

### Setup (First Time)

```bash
# Install tastytrade SDK
python -m pip install --upgrade tastytrade

# Set environment variables (add to ~/.zshrc or ~/.bashrc)
export TT_USERNAME="your_username"
export TT_PASSWORD="your_password"
```

### Basic Usage

```bash
# Daily pre-market scan with quality filtering (ATM + double calendars)
python scripts/ff_tastytrade_scanner.py \
  --tickers SPY QQQ AAPL TSLA NVDA META AMZN \
  --pairs 30-60 \
  --min-ff 0.23 \
  --csv-out scan.csv

# Scan both ATM and double calendar structures
python scripts/ff_tastytrade_scanner.py \
  --tickers SPY QQQ \
  --pairs 30-60 30-90 60-90 \
  --structure both \
  --min-ff 0.20 \
  --csv-out ff_scan.csv

# Scan double calendars only (±35Δ call and put)
python scripts/ff_tastytrade_scanner.py \
  --tickers SPY QQQ \
  --pairs 60-90 \
  --structure double \
  --min-ff 0.20

# Allow trading through earnings (disable earnings filter)
python scripts/ff_tastytrade_scanner.py \
  --tickers AAPL \
  --pairs 30-90 \
  --allow-earnings \
  --min-ff 0.23

# See what was filtered due to earnings
python scripts/ff_tastytrade_scanner.py \
  --tickers SPY QQQ AAPL TSLA NVDA \
  --pairs 30-60 \
  --show-earnings-conflicts

# Force use of Greeks IV instead of X-earn IV
python scripts/ff_tastytrade_scanner.py \
  --tickers QQQ \
  --pairs 60-90 \
  --force-greeks-iv

# Adjust delta tolerance for double calendars (tighter selection)
python scripts/ff_tastytrade_scanner.py \
  --tickers SPY \
  --pairs 30-60 \
  --structure double \
  --delta-tolerance 0.03
```

### Command Line Flags

**Core Parameters:**
- `--tickers`: Space or comma-separated symbols (required)
- `--pairs`: DTE pairs like `30-60 30-90` (front-back, required)
- `--min-ff`: Minimum FF ratio to include (default 0.20)
- `--dte-tolerance`: Max deviation from target DTE (default 5 days)
- `--timeout`: Streamer snapshot timeout in seconds (default 3s)

**Structure Selection:**
- `--structure {atm-call,double,both}`: Calendar structure type (default: both)
  - `atm-call`: ATM call calendars only
  - `double`: Double calendars (±35Δ call and put) only
  - `both`: Scan both structures (recommended)
- `--delta-tolerance`: Max delta deviation for double calendars (default: 0.05 = ±5Δ, range: 0.01-0.10)

**Earnings Filtering:**
- **Default behavior**: Earnings filtering is enabled (no flag needed)
- `--allow-earnings`: Allow trading through earnings (disable earnings filtering)
- `--show-earnings-conflicts`: Show filtered positions due to earnings

**Liquidity Screening:**
- `--min-liquidity-rating`: Minimum liquidity rating 0-5 (default: 3)
- `--skip-liquidity-check`: Disable liquidity filtering

**IV Data Source:**
- `--use-xearn-iv`: Try to use X-earn IV from market metrics (default: enabled)
- `--force-greeks-iv`: Force use of Greeks IV instead of X-earn IV

**Output Options:**
<<<<<<< HEAD
- `--csv-out`: Write results to CSV file (recommended, 30-column schema)
=======
- `--csv-out`: Write results to CSV file (recommended, 31-column schema)
>>>>>>> 6168c70a
- `--json-out`: Write results to JSON file
- `--sandbox`: Use sandbox environment (production required for live Greeks)
- `--show-all-scans`: Show all scan results regardless of FF threshold (for testing)

## v2.1 Features

### Fast Earnings Check with Caching

**Performance Impact:**
- 80-95% runtime reduction during heavy earnings weeks
- 1000 symbols: ~8 minutes → <30 seconds
- Same-day rescans: <1 second (cache hits)

**Multi-Source Pipeline (Priority Order):**
1. **SQLite Cache** (`.cache/earnings.db`): Instant lookup (<10ms per symbol)
2. **Yahoo Finance**: Fast primary source (~100ms per symbol, 5s timeout)
3. **TastyTrade API**: Fallback source (~500ms per symbol)
4. **Graceful degradation**: If all sources fail, symbol allowed through with warning

**Cache Behavior:**
- **Location**: `.cache/earnings.db` (SQLite database in project root)
- **Invalidation**: Automatic when cached earnings date has passed
- **Persistence**: Survives restarts, shared across all scans
- **Management**: Safe to delete manually (`rm .cache/earnings.db`), rebuilds automatically

**CSV Tracking:**
- `earnings_source` column (31st column) tracks data provenance
- Values: `cache`, `yahoo`, `tastytrade`, `none`, `skipped`

**Performance Benchmarks:**
- 112 symbols (cold cache): ~10s
- 112 symbols (warm cache): <1s
- Cache hit rate: >90% for daily scanning workflows

---

## v2.0 Features

### Quality Filtering Thresholds

**Earnings Detection:**
- Default: Skip symbols with earnings between today and back expiry
- Threshold: Any earnings date that falls between today and back expiration (inclusive)
- Override: Use `--allow-earnings` to disable filtering
- Debugging: Use `--show-earnings-conflicts` to see filtered opportunities

**Liquidity Screening:**
- Default: Minimum liquidity rating of 3 (scale 0-5)
- Rating 3 ≈ ~10k contracts/day average option volume
- Rating 5 = highest liquidity (SPY, QQQ, AAPL, etc.)
- Override: Use `--skip-liquidity-check` to disable filtering

**Delta Tolerance (Double Calendars):**
- Target: ±35Δ strikes (0.35 call delta, -0.35 put delta)
- Default tolerance: ±5Δ (0.05)
- Range: 0.01 to 0.10 (tighter to looser selection)
- Tighter tolerance (0.03): More precise strikes, may skip symbols
- Looser tolerance (0.10): More opportunities, less precise deltas

### X-earn IV Implementation

**What is X-earn IV:**
- Earnings-removed implied volatility from tastytrade Market Metrics API
- More accurate forward IV when earnings are embedded in option prices
- Automatically tried when available, falls back to Greeks IV if missing

**How It Works:**
1. Scanner first attempts to fetch X-earn IV from `option_expiration_implied_volatilities` field
2. If unavailable or expiration not found, gracefully falls back to dxFeed Greeks IV
3. CSV output includes `iv_source_call_front`, `iv_source_call_back`, `iv_source_put_front`, `iv_source_put_back` columns to track data source for each leg
4. Source values: "xearn" (X-earn IV used) or "greeks" (dxFeed Greeks IV used)

**Override Behavior:**
- Default: `--use-xearn-iv` (try X-earn IV, fallback to Greeks IV)
- `--force-greeks-iv`: Always use Greeks IV, never attempt X-earn IV

### IV Variation Across Strikes: How It Affects FF Calculations

**CRITICAL IMPLEMENTATION DETAIL:** The scanner uses IV from the **actual strikes being traded**, not a generic "term structure IV".

**For ATM Call Calendars:**
- **σ₁ (front IV):** IV from the **ATM strike** at front expiration
  - ATM strike = strike price closest to current spot
  - IV = average of (call IV, put IV) at that strike
- **σ₂ (back IV):** IV from the **ATM strike** at back expiration
- **FF Calculation:** `FF = (σ₁ - σ_fwd) / σ_fwd` where σ_fwd uses ATM IVs

**For Double Calendars (±35Δ):**
- **REQUIRES BOTH LEGS:** Call calendar AND put calendar must both be available
  - If only one leg meets delta tolerance, symbol is skipped for double calendar structure
  - May still appear in ATM structure if `--structure both` (default)
- **Call calendar:** Uses IV from the **+35Δ call strike** at both expirations
- **Put calendar:** Uses IV from the **−35Δ put strike** at both expirations
- **Strike selection:** Finds strike with delta closest to ±0.35 (within ±0.05 tolerance, default)
- **Separate FF calculations:** Call and put calendars have independent FFs
- **CSV output:** ONE row per double calendar with both call_strike and put_strike populated

**Why IV Variation Matters:**

Implied volatility varies significantly across the option chain due to **volatility skew**:
- **Typical magnitude:** 5-10 percentage points between ATM and OTM options
- **Equity skew pattern:**
  - OTM puts: Higher IV than ATM (downside protection premium)
  - OTM calls: Lower IV than ATM
- **Example (SPY):**
  - ATM (50Δ): 20% IV
  - +35Δ call: ~18% IV (10% lower)
  - −35Δ put: ~25% IV (25% higher)

**Impact on FF Calculations:**

Given the same underlying and term structure, the three calendar structures will show **different FF values**:
1. **ATM calendar:** FF based on 20% IV (baseline)
2. **+35Δ call calendar:** FF based on 18% IV (~10% lower FF)
3. **−35Δ put calendar:** FF based on 25% IV (~25% higher FF)

**Practical Implications:**
- Double calendars "tap into skew" by trading both term structure AND strike-level mispricing
- Put calendars typically show higher FF than ATM calendars on the same underlying
- This is **by design** - you're trading the actual strikes, so use those strikes' IVs
- Scanner outputs both `call_ff` and `put_ff` to show this variation
- `combined_ff` = average of call and put FFs for ranking/sorting

**Code Implementation:**
- `pick_atm_strike()`: Selects strike closest to spot, returns its Greeks symbols
- `pick_delta_strike()`: Selects strike closest to target delta, returns IV from that strike
- `snapshot_greeks()`: Fetches actual IV from dxFeed for each specific strike
- Forward IV calculation uses these strike-specific IVs, not interpolated surface values

<<<<<<< HEAD
### CSV Output Schema (30 Columns)
=======
### CSV Output Schema (31 Columns)
>>>>>>> 6168c70a

Results are sorted by `combined_ff` descending (highest opportunities first).

**IMPORTANT:** Double calendars REQUIRE BOTH call and put legs. If only one leg meets delta tolerance, the symbol is skipped for double calendar structure (but may still appear in ATM structure if `--structure both`).

**Key Design Principle:**
- ALL IVs are stored in call-specific and put-specific columns (no generic IV columns)
- For ATM calendars: Call and put IVs are from the SAME strike (may differ slightly due to skew)
- For double calendars: Call and put IVs are from DIFFERENT strikes (+35Δ vs -35Δ)
- This design provides maximum transparency and consistency across structures

**Common Columns (All Structures):**
- `timestamp`: ISO 8601 UTC timestamp (e.g., "2025-10-19T14:30:00+00:00")
- `symbol`: Ticker symbol
- `structure`: "atm-call" or "double"
- `call_ff`: Forward factor for call leg
- `put_ff`: Forward factor for put leg
- `combined_ff`: Average of call_ff and put_ff (primary sorting metric)
- `spot_price`: Current underlying price
- `front_dte`, `back_dte`: Days to expiration
- `front_expiry`, `back_expiry`: Expiration dates (YYYY-MM-DD)
- `call_front_iv`, `call_back_iv`, `call_fwd_iv`: Call leg IVs (decimal: 0.25 = 25%)
- `put_front_iv`, `put_back_iv`, `put_fwd_iv`: Put leg IVs (decimal: 0.25 = 25%)
- `earnings_conflict`: "yes" or "no"
- `earnings_date`: Next earnings date (YYYY-MM-DD, empty if none)
- `liquidity_rating`: Liquidity rating 0-5
- `liquidity_value`: Numeric liquidity metric (currently unused)
- `iv_source_call_front`, `iv_source_call_back`: Call IV sources ("xearn" or "greeks")
- `iv_source_put_front`, `iv_source_put_back`: Put IV sources ("xearn" or "greeks")
- `earnings_source`: Earnings data source ("cache", "yahoo", "tastytrade", "none", or "skipped")

**ATM Calendar Specific (structure="atm-call"):**
- `atm_strike`: Strike closest to spot (same strike used for call and put)
- `call_front_iv`, `put_front_iv`: IVs from call and put at ATM strike (may differ)
- `call_ff`, `put_ff`: Separate FFs for call and put (usually very similar)
- Empty: `call_strike`, `put_strike`, `call_delta`, `put_delta`

**Double Calendar Specific (structure="double"):**
- `call_strike`, `put_strike`: +35Δ call strike and -35Δ put strike (different strikes)
- `call_delta`, `put_delta`: Actual deltas of selected strikes
- `call_front_iv`, `put_front_iv`: IVs from different strikes (skew creates differences)
- `call_ff`, `put_ff`: Separate FFs for each leg (may vary significantly due to skew)
- Empty: `atm_strike`

**Complete Column Order:**
`timestamp`, `symbol`, `structure`, `call_ff`, `put_ff`, `combined_ff`, `spot_price`, `front_dte`, `back_dte`, `front_expiry`, `back_expiry`, `atm_strike`, `call_strike`, `put_strike`, `call_delta`, `put_delta`, `call_front_iv`, `call_back_iv`, `call_fwd_iv`, `put_front_iv`, `put_back_iv`, `put_fwd_iv`, `earnings_conflict`, `earnings_date`, `liquidity_rating`, `liquidity_value`, `iv_source_call_front`, `iv_source_call_back`, `iv_source_put_front`, `iv_source_put_back`, `earnings_source`

## Strategy Implementation Notes

### Trade Thresholds (from Video Transcript)

**General Rule of Thumb (per transcript):**
> "If your forward factor reads at **0.20 or higher**, we can go long the calendar or double calendar."

**When Returns Start Becoming Positive (scatter plot analysis):**
> "Visibly, we can see from the graph that a factor at or above around **0.1 to 0.2** is when returns start becoming positive."

**Optimized FF Thresholds for ~20 Trades/Month:**

*ATM Call Calendars:*
- 30-60 DTE: FF ≥ 0.23
- 30-90 DTE: FF ≥ 0.23
- 60-90 DTE: FF ≥ 0.20

*Double Calendars (±35Δ):*
- 30-60 DTE: FF ≥ 0.23
- 30-90 DTE: FF ≥ 0.23
- 60-90 DTE: FF ≥ 0.20

**Summary:** Use FF ≥ 0.20 as general threshold; use FF ≥ 0.23 for 30-60 and 30-90 DTE pairs to target ~20 quality trades per month.

### Position Sizing

- Default: 2-8% of equity per trade (4% typical)
- Alternative: Fractional Kelly (~¼-Kelly)
- Prioritize highest FF names first until risk caps met

### Trade Management

- **Entry:** Long calendar spread (sell front, buy back) as single spread order
- **Hold:** No adjustments, hold until front expiry day
- **Exit:** Close entire spread just before front expiry (avoid pin risk)
- **No legging:** Close as spread unless necessary for fills

## Important Caveats

### Production vs Sandbox
- **Production environment required** for live Greeks and market data
- Sandbox returns minimal/no live data for most symbols

### IV Data Handling
- If only one leg (call or put) IV arrives, scanner uses that single value
- If both legs fail to arrive within timeout, that target DTE is skipped
- Greeks.volatility is Black-Scholes IV (annualized, decimal format: 0.25 = 25%)
- X-earn IV gracefully falls back to Greeks IV if unavailable (see CSV `iv_source` columns)

### Earnings Filtering (v2.1)
- **Fast pre-filter with caching:** Multi-source pipeline (Cache → Yahoo → TastyTrade) with 80-95% runtime reduction
- **Default behavior:** Filtering enabled automatically (no flag needed)
- Threshold: Any earnings between today and back expiry (inclusive)
- Override: Use `--allow-earnings` to disable filtering
- Debugging: Use `--show-earnings-conflicts` to see what was filtered
- Cache location: `.cache/earnings.db` (safe to delete, rebuilds automatically)

### Liquidity Screening (v2.0)
- **Now automated:** Scanner filters by liquidity rating (0-5 scale)
- Default: Rating ≥3 (≈10k contracts/day avg volume)
- Override: Use `--skip-liquidity-check` to disable filtering
- Rating 5 = highest liquidity (SPY, QQQ, AAPL, etc.)

### Double Calendar Strike Selection (v2.0)
- Target: ±35Δ strikes with configurable tolerance
- If no strikes within tolerance, symbol is skipped for double calendar structure
- ATM structure still scanned if `--structure both` (default)
- Adjust `--delta-tolerance` if too many symbols are skipped

## Strategy Theory (from SOP)

### Why This Works
Short-dated options often get bid up (volatility backwardation) while the next window is underpriced. Calendar spreads isolate and buy that forward volatility slice at a discount.

### Forward Factor Formula
```
FF = (σ₁ - σ_fwd) / σ_fwd
```
Where:
- σ₁ = annualized IV from the **strike being traded** at front expiry (ATM strike for ATM calendars, ±35Δ strike for double calendars)
- σ_fwd = forward IV between T₁ and T₂ (calculated from σ₁ and σ₂ using variance decomposition)
- FF > 0 → front IV "hot" vs forward IV → go long forward vol (calendar)

**Important:** The IV values come from the **specific strikes you're trading**, not a generic market-wide IV index. This means ATM calendars and double calendars will show different FF values for the same underlying due to volatility skew (see "IV Variation Across Strikes" section above).

### Trade Structures
1. **ATM Call Calendar** (simpler, cheaper)
   - Same strike, sell front call / buy back call
2. **Double-Calendar** (higher win rate, more complex)
   - +35Δ call calendar AND -35Δ put calendar (±5Δ acceptable)

## Futures Options Support (v2.1)

The scanner now supports futures options (e.g., /ES, /CL) in addition to equity options.

**Implementation:**
- Futures symbols start with `/` (e.g., `/ES`, not `ES`)
- Spot prices fetched from **Yahoo Finance** (tastytrade API doesn't provide futures prices)
- Option chains fetched from **tastytrade** using `NestedFutureOptionChain`
- Earnings filter automatically bypassed (futures don't have earnings)
- Greeks/IV data from tastytrade dxFeed streamer (same as equities)

**Supported Futures (verified working):**
- **`/ES`** - E-mini S&P 500 ✅
- **`/NQ`** - E-mini Nasdaq-100 ✅
- **`/RTY`** - E-mini Russell 2000 ✅
- **`/GC`** - Gold ✅
- **`/CL`** - Crude Oil ✅
- **`/MES`** - Micro E-mini S&P 500 ✅
- **`/MNQ`** - Micro E-mini Nasdaq-100 ✅
- **`/MCL`** - Micro Crude Oil ✅

**Partially Supported (chains exist but non-standard expirations):**
- `/NG`, `/LE`, `/6A`, `/6B`, `/6C`, `/6E`, `/6J`, `/BTC`, `/ETH` - May work with different DTE pairs

**Unsupported (no option chains on tastytrade):**
- `/SI`, `/ZB`, `/ZN`, `/ZF`, `/ZT`, `/ZC`, `/ZS`, `/ZW`, `/HG`, `/HE`, `/SR3`

**Usage:**
```bash
# Scan major equity index futures
python scripts/ff_tastytrade_scanner.py \
  --tickers /ES /NQ /RTY \
  --pairs 30-60 \
  --min-ff 0.20

# Scan all supported futures
python scripts/ff_tastytrade_scanner.py \
  --tickers /ES /NQ /RTY /GC /CL /MES /MNQ /MCL \
  --pairs 30-60 30-90 60-90 \
  --min-ff 0.20

# Mixed equities and futures
python scripts/ff_tastytrade_scanner.py \
  --tickers SPY /ES QQQ /NQ AAPL \
  --pairs 30-60 \
  --min-ff 0.20
```

**Requirements:**
- `yfinance` library installed (`pip install yfinance`)
- Futures options trading approval on tastytrade account
- Internet access for Yahoo Finance API

## Future Enhancements

Scanner could be extended with:
- **Additional futures support** - Expand to more futures when tastytrade adds option chains
- Bid-ask spread quality checks (tighter filtering beyond liquidity rating)
- Position tracking and P&L monitoring (track open positions)
- Auto-execution via tastytrade order API (automated order placement)
- Backtest framework using historical IV data (strategy validation)
- Iron condor / iron butterfly structures (additional strategies)
- Multi-threaded scanning for 50+ symbols (performance optimization)

## Documentation and Resources

### Local Documentation

- **Official OpenAPI Spec:** `docs/tastytrade_official_API_docs_full_spec.json` (393 KB)
  - Complete REST API specification (OpenAPI 3.0.0)
  - Key endpoints: earnings reports, market metrics, option chains, margin requirements
  - See `docs/RELATED_PROJECTS.md` for endpoint details

- **tastytrade SDK Docs:** `docs/tastytrade-sdk-docs/` - Comprehensive API reference (v10.1.0)
  - `session.md` - Authentication and session management
  - `dxfeed.md` - Market data streaming with Greeks
  - `instruments.md` - Option chains and instrument lookup
  - `metrics.md` - IV rank, liquidity, market metrics
  - `order.md` - Order placement and execution
  - `account.md` - Account data and positions

- **Related Projects:** `docs/RELATED_PROJECTS.md` - Overview of related tastytrade scanners
  - CCR Scanner (`~/tools/ccrScan/`) - Short strangle scanner with earnings filtering
  - TTT Tool (`~/tools/ttt/`) - Account and position analysis CLI
  - Code reuse opportunities for adding features

### Data Sources

- **tastytrade API:** Official SDK (https://github.com/tastyware/tastytrade)
- **dxFeed:** Real-time Greeks streaming (via DXLinkStreamer)
- **NestedOptionChain:** Expiration/strike discovery with streamer symbols
- **Strategy Source:** YouTube video on calendar spreads (see docs/youtube_transcript_*.txt)<|MERGE_RESOLUTION|>--- conflicted
+++ resolved
@@ -172,11 +172,7 @@
 - `--force-greeks-iv`: Force use of Greeks IV instead of X-earn IV
 
 **Output Options:**
-<<<<<<< HEAD
-- `--csv-out`: Write results to CSV file (recommended, 30-column schema)
-=======
 - `--csv-out`: Write results to CSV file (recommended, 31-column schema)
->>>>>>> 6168c70a
 - `--json-out`: Write results to JSON file
 - `--sandbox`: Use sandbox environment (production required for live Greeks)
 - `--show-all-scans`: Show all scan results regardless of FF threshold (for testing)
@@ -306,11 +302,7 @@
 - `snapshot_greeks()`: Fetches actual IV from dxFeed for each specific strike
 - Forward IV calculation uses these strike-specific IVs, not interpolated surface values
 
-<<<<<<< HEAD
-### CSV Output Schema (30 Columns)
-=======
 ### CSV Output Schema (31 Columns)
->>>>>>> 6168c70a
 
 Results are sorted by `combined_ff` descending (highest opportunities first).
 
