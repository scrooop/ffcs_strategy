# FF Scanner v2.1 - Forward Factor Calendar Spread Scanner

**Version**: 2.1
<<<<<<< HEAD
**Last Updated**: October 19, 2025
=======
**Last Updated**: October 20, 2025
>>>>>>> 6168c70a

## Table of Contents

1. [Overview](#overview)
2. [Installation](#installation)
3. [Quick Start](#quick-start)
4. [Basic Usage](#basic-usage)
5. [Command Line Flags](#command-line-flags)
6. [Feature Details](#feature-details)
7. [CSV Output Schema](#csv-output-schema)
8. [Thresholds & Strategy Guidelines](#thresholds--strategy-guidelines)
9. [Troubleshooting](#troubleshooting)
10. [Advanced Examples](#advanced-examples)

---

## Overview

The FF Scanner is a production-ready CLI tool that scans liquid options to identify mispriced forward volatility opportunities for calendar spread trading. It uses the **tastytrade API** (official Python SDK) and **dxFeed Greeks streamer** to compute Forward IV and Forward Factor ratios.

**What it does:**
- Fetches ATM and ±35Δ implied volatilities from dxFeed Greeks
- Computes Forward IV using variance decomposition: `FwdIV = sqrt((T2*IV2² - T1*IV1²)/(T2 - T1))`
- Calculates Forward Factor: `FF = (Front_IV - Fwd_IV) / Fwd_IV`
- Filters for earnings conflicts, liquidity, and delta targets
- Outputs both ATM call calendars and double calendars (±35Δ)
- Supports X-earn IV (earnings-removed implied volatility) with graceful fallback to Greeks IV

**v2.1 Enhancements:**
- ✅ **Fast Earnings Check**: 80-95% runtime reduction with SQLite cache (1000 symbols: 8min → <30s)
- ✅ **Multi-Source Earnings Pipeline**: Cache → Yahoo Finance → TastyTrade with graceful degradation
- ✅ **Futures Options Support**: Scan futures symbols like /ES, /GC, /NQ, /CL
- ✅ **CLI Bug Fix**: `--allow-earnings` flag now works correctly

**v2.0 Enhancements:**
- ✅ **Earnings Filtering**: Automatically skip positions with earnings between today and back expiry
- ✅ **Liquidity Screening**: Filter by tastytrade liquidity rating (0-5 scale)
- ✅ **X-earn IV Support**: Use earnings-removed IV when available, fall back to Greeks IV (works for both ATM and double calendars)
- ✅ **Double Calendar Scanning**: Find ±35Δ strikes for call and put calendars (requires BOTH legs)
- ✅ **Enhanced CSV Output**: 30-column schema with call/put-specific IVs, timestamps, deltas, and IV sources
- ✅ **Flexible Structure Selection**: Scan ATM-only, double-only, or both simultaneously

---

## Performance Improvements (v2.1)

The scanner now uses a **fast earnings pre-filter with caching** to eliminate 80-95% of scan runtime during heavy earnings weeks.

**Key Features:**
- **Yahoo Finance as primary source**: Fast earnings date lookup (~100ms vs 500ms TastyTrade)
- **SQLite persistent cache**: Instant lookups for previously scanned symbols (<10ms per symbol)
- **Pipeline reordering**: Filter symbols BEFORE expensive TastyTrade API calls
- **Graceful degradation**: Cache → Yahoo → TastyTrade → None (skip symbol)

**Performance Impact:**

| Scenario | Old Time (v2.0) | New Time (v2.1) | Improvement |
|----------|-----------------|-----------------|-------------|
| 1000 symbols (heavy earnings week) | ~8 minutes | <30 seconds | 94% faster |
| 112 symbols (cold cache) | ~90 seconds | ~10 seconds | 89% faster |
| Same-day rescan (warm cache) | ~90 seconds | <1 second | 99% faster |

**Cache Location**: `.cache/earnings.db` in project root
- Safe to delete manually: `rm .cache/earnings.db` (rebuilds automatically)
- See `.cache/README.md` for cache management details

**CSV Tracking**: The `earnings_source` column (31st column) tracks data provenance:
- `cache`: Retrieved from SQLite cache (instant)
- `yahoo`: Fetched from Yahoo Finance (~100ms)
- `tastytrade`: Fetched from TastyTrade API (~500ms)
- `none`: No earnings data available
- `skipped`: Symbol skipped by earnings filter

---

## Installation

### Prerequisites

- Python 3.12+ (tested with 3.12.3)
- tastytrade production account (sandbox has limited market data)

### Step 1: Create Virtual Environment

**IMPORTANT:** Always use a virtual environment to isolate dependencies.

```bash
# Navigate to project directory
cd /path/to/ffcs_strategy

# Create virtual environment
python3 -m venv venv

# Activate virtual environment
source venv/bin/activate  # macOS/Linux
# OR
venv\Scripts\activate     # Windows
```

**You must activate the venv every time you open a new terminal:**
```bash
source venv/bin/activate  # Run this in each new terminal session
```

### Step 2: Install SDK

**With venv activated**, install the tastytrade SDK:

```bash
python -m pip install --upgrade tastytrade
```

### Step 3: Set Environment Variables

Add to your `~/.zshrc` or `~/.bashrc`:

```bash
export TT_USERNAME="your_username"
export TT_PASSWORD="your_password"
```

Then reload your shell:

```bash
source ~/.zshrc  # or source ~/.bashrc
```

### Step 4: Verify Installation

**With venv activated**, verify the scanner works:

```bash
python scripts/ff_tastytrade_scanner.py --help
```

**If you see `ModuleNotFoundError: No module named 'tastytrade'`:**
- You forgot to activate the venv (run `source venv/bin/activate`)
- Or you installed tastytrade outside the venv (reinstall with venv active)

---

## Quick Start

**Daily pre-market scan (recommended for production):**

```bash
# Activate venv first (if not already active)
source venv/bin/activate

# Run daily scan
python scripts/ff_tastytrade_scanner.py \
  --tickers SPY QQQ AAPL TSLA NVDA META AMZN GOOGL MSFT AMD \
  --pairs 30-60 30-90 60-90 \
  --min-ff 0.23 \
  --min-liquidity-rating 3 \
  --structure both \
  --csv-out "$(date +%y%m%d_%H%M)_ff_scan.csv"
```

**Expected output:** 3-5 high-quality opportunities sorted by Forward Factor (highest first).

---

## Basic Usage

### Example 1: Simple ATM Calendar Scan

Scan SPY and QQQ for ATM call calendars with 30-60 DTE:

```bash
python scripts/ff_tastytrade_scanner.py \
  --tickers SPY QQQ \
  --pairs 30-60 \
  --min-ff 0.23 \
  --structure atm-call
```

### Example 2: Double Calendar Scan (60-90 DTE)

Focus on ±35Δ double calendars for longer-dated expirations:

```bash
python scripts/ff_tastytrade_scanner.py \
  --tickers SPY QQQ IWM \
  --pairs 60-90 \
  --min-ff 0.20 \
  --structure double \
  --csv-out double_calendars.csv
```

### Example 3: Scan Both ATM and Double Calendars

Get all tradable structures (most comprehensive):

```bash
python scripts/ff_tastytrade_scanner.py \
  --tickers SPY QQQ AAPL \
  --pairs 30-60 60-90 \
  --structure both \
  --min-ff 0.20 \
  --csv-out scan.csv
```

### Example 4: Allow Trading Through Earnings

Disable earnings filtering (use X-earn IV for earnings-adjusted FF calculations):

```bash
python scripts/ff_tastytrade_scanner.py \
  --tickers AAPL \
  --pairs 30-90 \
  --allow-earnings \
  --use-xearn-iv
```

### Example 5: Debug Why Symbol Was Filtered

See which positions were excluded due to earnings conflicts:

```bash
python scripts/ff_tastytrade_scanner.py \
  --tickers AAPL TSLA \
  --pairs 30-60 \
  --show-earnings-conflicts \
  --skip-liquidity-check
```

---

## Command Line Flags

### Core Scanner Parameters

| Flag | Type | Default | Description |
|------|------|---------|-------------|
| `--tickers` | list | **required** | List of ticker symbols (space or comma-separated). Example: `SPY QQQ AAPL` |
| `--pairs` | list | **required** | DTE pairs as `front-back`. Example: `30-60 30-90 60-90` |
| `--min-ff` | float | `0.20` | Minimum Forward Factor threshold. Use `0.23` for ~20 trades/month. |
| `--dte-tolerance` | int | `5` | Max deviation from target DTE in days. |
| `--timeout` | float | `3.0` | Greeks streaming timeout in seconds. |

### Structure Selection

| Flag | Type | Default | Description |
|------|------|---------|-------------|
| `--structure` | choice | `both` | Calendar structure to scan: `atm-call`, `double`, or `both`. |
| `--delta-tolerance` | float | `0.05` | Max delta deviation for ±35Δ strikes (range: 0.01-0.10). |

**Structure Options:**
- `atm-call`: ATM call calendars only (simplest, cheapest)
- `double`: Double calendars only (±35Δ call + put calendars, higher win rate)
- `both`: Scan both structures simultaneously (recommended)

### Earnings Filtering

| Flag | Type | Default | Description |
|------|------|---------|-------------|
| `--allow-earnings` | flag | `False` | Allow trading through earnings (disables earnings filtering). Default behavior is to skip positions with earnings conflicts. |
| `--show-earnings-conflicts` | flag | `False` | Show filtered positions due to earnings (diagnostic mode). |

**Default Behavior**: Earnings filtering is **enabled by default**. Symbols with earnings between today and back expiration are automatically skipped.

### Liquidity Screening

| Flag | Type | Default | Description |
|------|------|---------|-------------|
| `--min-liquidity-rating` | int | `3` | Minimum liquidity rating (0-5 scale). See [Liquidity Rating System](#liquidity-rating-system). |
| `--skip-liquidity-check` | flag | `False` | Disable liquidity filtering (not recommended). |

**Recommended Thresholds:**
- `3`: Standard (≈10k+ contracts/day avg volume)
- `4`: High liquidity (≈50k+ contracts/day)
- `5`: Extremely liquid (≈100k+ contracts/day)

### X-earn IV Support

| Flag | Type | Default | Description |
|------|------|---------|-------------|
| `--use-xearn-iv` | flag | **True** | Try to use X-earn IV (earnings-removed implied volatility) from Market Metrics API. Falls back to Greeks IV if unavailable. |
| `--force-greeks-iv` | flag | `False` | Force use of Greeks IV instead of X-earn IV (for testing/comparison). |

**Mutually Exclusive:** Cannot use both `--use-xearn-iv` and `--force-greeks-iv`.

### Output Options

| Flag | Type | Default | Description |
|------|------|---------|-------------|
| `--csv-out` | string | *(none)* | Write results to CSV file. **Recommended for production.** |
| `--json-out` | string | *(none)* | Write results to JSON file. |
| `--sandbox` | flag | `False` | Use sandbox environment (limited market data, not recommended). |

### Debug/Analysis Flags

| Flag | Type | Default | Description |
|------|------|---------|-------------|
| `--show-all-scans` | flag | `False` | Show all scan results regardless of FF threshold (for data pipeline testing). |

---

## Feature Details

### Earnings Filtering (Fast Pre-Filter v2.1)

**How It Works:**

The scanner uses a **multi-source earnings pipeline with persistent caching** to check if earnings fall between **today and the back leg expiration (inclusive)**. If a conflict is detected, the position is excluded from results.

**Data Sources (Priority Order):**
1. **SQLite Cache** (`.cache/earnings.db`): Instant lookup (<10ms per symbol)
2. **Yahoo Finance**: Fast primary source (~100ms per symbol, 5s timeout)
3. **TastyTrade API**: Fallback source (~500ms per symbol)
4. **Graceful degradation**: If all sources fail, symbol is allowed through with warning

**Cache Behavior:**
- **Location**: `.cache/earnings.db` (SQLite database in project root)
- **Invalidation**: Automatic when cached earnings date has passed
- **Persistence**: Survives restarts, shared across all scans
- **Rebuilds**: Automatically rebuilds if deleted or corrupted

**Earnings Filter Period:** Today through back expiration date (inclusive). Example: If today is Oct 19 and back expiry is Nov 21, any earnings date from Oct 19 to Nov 21 triggers a conflict.

**Why This Matters:**

Calendar spreads rely on stable forward volatility. Earnings events cause volatility spikes that violate this assumption and can destroy the trade. The original research methodology explicitly required "no earnings between today and back expiry" for this reason.

**Flags:**

- **Default behavior**: Earnings filtering is enabled (no flag needed)
- `--allow-earnings`: Disable earnings filtering (use with `--use-xearn-iv` for earnings strategies)
- `--show-earnings-conflicts`: Show filtered positions with reasons (diagnostic mode)

**Example Output (with `--show-earnings-conflicts`):**

```
[FILTERED] AAPL: Earnings on 2025-11-01 conflicts with back expiry 2025-11-05 (source: cache)
[FILTERED] TSLA: Earnings on 2025-10-23 conflicts with back expiry 2025-10-30 (source: yahoo)
```

**Edge Cases:**

- If earnings data is unavailable for a symbol, scanner logs a warning and allows the position through (fail-safe behavior)
- If earnings date is `None` in API response, position is allowed through
- Cache automatically refreshes when cached earnings dates pass

**Best Practices:**

- For production scanning: Use default behavior (earnings filtering enabled)
- For earnings strategies: Use `--allow-earnings --use-xearn-iv` to get earnings-adjusted IV
- For cache issues: Delete cache (`rm .cache/earnings.db`) and let it rebuild

---

### Liquidity Screening

**How It Works:**

The scanner fetches tastytrade's proprietary `liquidity_rating` (0-5 scale) from Market Metrics API and filters out symbols below the specified threshold.

**Liquidity Rating System:**

| Rating | Description | Approx. 20-Day Avg Option Volume |
|--------|-------------|----------------------------------|
| 0-1 | Very illiquid | < 1,000 contracts/day |
| 2 | Low liquidity | 1,000 - 5,000 contracts/day |
| **3** | **Standard** (default) | **10,000+ contracts/day** |
| 4 | High liquidity | 50,000+ contracts/day |
| 5 | Extremely liquid | 100,000+ contracts/day |

**Why This Matters:**

The original research required "20-day average option volume above 10,000 contracts per day" to ensure executable pricing. Trading illiquid options leads to:
- Wide bid-ask spreads (slippage)
- Difficulty closing positions
- Potential for adverse selection

**Flags:**

- `--min-liquidity-rating 3`: Default threshold (≈10k+ contracts/day)
- `--skip-liquidity-check`: Disable liquidity filtering (not recommended)

**Example:**

```bash
# Standard liquidity (≈10k+ contracts/day)
python scripts/ff_tastytrade_scanner.py --tickers SPY QQQ AAPL --min-liquidity-rating 3

# High liquidity only (≈50k+ contracts/day)
python scripts/ff_tastytrade_scanner.py --tickers SPY QQQ --min-liquidity-rating 4

# Allow lower liquidity (≈1k+ contracts/day)
python scripts/ff_tastytrade_scanner.py --tickers SPY QQQ AAPL TSLA --min-liquidity-rating 2
```

**Edge Cases:**

- If liquidity rating is unavailable, scanner logs a warning and allows position through
- Rating is symbol-level, not expiration-specific (assumes all expirations have similar liquidity)

---

### X-earn IV Support

**What is X-earn IV?**

X-earn IV (earnings-removed implied volatility) is tastytrade's proprietary calculation that removes the expected earnings volatility component from standard implied volatility. This provides a cleaner measure of "normal" volatility for Forward Factor calculations.

**How It Works:**

1. Scanner attempts to fetch `option_expiration_implied_volatilities` from Market Metrics API
2. If X-earn IV is available for both front and back expirations, it is used
3. If unavailable (or flag disabled), scanner falls back to Greeks IV from dxFeed
4. CSV output includes `iv_source_call_front`, `iv_source_call_back`, `iv_source_put_front`, `iv_source_put_back` columns to track which source was used for each leg

**Graceful Fallback:**

The scanner is designed to work with partial data:
- Front expiration: X-earn IV → uses X-earn IV
- Back expiration: X-earn IV unavailable → uses Greeks IV for back leg only
- Both unavailable → uses Greeks IV for both legs (v1.0 behavior)

**Flags:**

- `--use-xearn-iv` (default): Try X-earn IV first, fall back to Greeks IV
- `--force-greeks-iv`: Always use Greeks IV (for comparison/testing)

**Example:**

```bash
# Use X-earn IV when available (default)
python scripts/ff_tastytrade_scanner.py --tickers SPY --pairs 30-60 --use-xearn-iv

# Force Greeks IV (disable X-earn IV)
python scripts/ff_tastytrade_scanner.py --tickers SPY --pairs 30-60 --force-greeks-iv
```

**CSV Output Tracking:**

The `iv_source_call_front`, `iv_source_call_back`, `iv_source_put_front`, `iv_source_put_back` columns show which IV source was used for each leg:
- `xearn`: X-earn IV from Market Metrics API
- `greeks`: Black-Scholes IV from dxFeed Greeks

**Console Logs:**

When X-earn IV is unavailable, scanner logs informational messages:

```
[INFO] SPY 30DTE: X-earn IV unavailable, using Greeks IV
[INFO] QQQ 60DTE: X-earn IV unavailable, using Greeks IV
```

**When to Use Each:**

- **X-earn IV (default)**: Best for standard scanning, especially around earnings cycles
- **Greeks IV**: Use when comparing to v1.0 results or when X-earn IV has data quality issues

---

### Double Calendar Structures

**What are Double Calendars?**

A double calendar spread consists of TWO simultaneous calendar spreads:
- One **+35Δ call calendar** (sell front 35-delta call, buy back 35-delta call)
- One **-35Δ put calendar** (sell front 35-delta put, buy back 35-delta put)

This structure has **higher win rates** than ATM call calendars according to the original research.

**CRITICAL: Both Legs Required**

The scanner **requires BOTH call and put legs** to output a double calendar. If only one leg meets delta tolerance, the symbol is skipped for double calendar structure (but may still appear as ATM calendar if `--structure both`).

**How It Works:**

1. Scanner fetches Greeks for a ±25% strike range around spot price
2. For each expiration, finds strikes closest to:
   - Call: +0.35 delta (±5Δ tolerance by default)
   - Put: -0.35 delta (±5Δ tolerance by default)
3. **Verifies BOTH legs exist** - if not, skips this symbol for double calendar
4. Calculates Forward Factor for both call and put calendars independently
5. Outputs **ONE row** per double calendar with both strikes and both FFs populated

**Delta Tolerance:**

By default, scanner allows ±5Δ deviation from target (0.30-0.40 delta for calls, -0.40 to -0.30 for puts). You can adjust this:

```bash
# Stricter delta targeting (±3Δ)
python scripts/ff_tastytrade_scanner.py --tickers SPY --pairs 60-90 --structure double --delta-tolerance 0.03

# Wider tolerance (±8Δ)
python scripts/ff_tastytrade_scanner.py --tickers SPY --pairs 60-90 --structure double --delta-tolerance 0.08
```

**Combined FF Calculation:**

For double calendars:
- `call_ff` = Forward Factor for call leg (from +35Δ strike IVs)
- `put_ff` = Forward Factor for put leg (from -35Δ strike IVs)
- `combined_ff` = (call_ff + put_ff) / 2 (average of both legs)

For ATM calendars:
- `call_ff` = Forward Factor from call at ATM strike
- `put_ff` = Forward Factor from put at ATM strike
- `combined_ff` = (call_ff + put_ff) / 2 (average of both legs)

The `combined_ff` column is used for sorting all results (highest first).

**Structure Types in CSV:**

- `atm-call`: ATM call calendar (same strike for call and put, IVs from ATM strike)
- `double`: Double calendar (BOTH +35Δ call and -35Δ put calendars, different strikes)

**Example Output:**

```csv
timestamp,symbol,structure,call_ff,put_ff,combined_ff,spot_price,front_dte,back_dte,...,call_strike,put_strike,call_delta,put_delta
2025-10-19T14:30:00+00:00,SPY,double,0.2547,0.2398,0.2473,580.50,30,60,...,595.00,565.00,0.3498,-0.3512
2025-10-19T14:30:00+00:00,SPY,atm-call,0.2312,0.2311,0.2312,580.50,30,60,...,,,,,
```

Note: The double calendar is **ONE row** with both `call_strike` and `put_strike` populated.

**When Delta Strikes Are Unavailable:**

If scanner cannot find strikes within tolerance for BOTH call and put:
- Double calendar: Skipped entirely (no row output)
- ATM calendar: Still scanned (if `--structure both` or `--structure atm-call`)

**Performance Note:**

Double calendar scanning requires fetching Greeks for more strikes (8-12 strikes vs 2 for ATM), which adds ~2-3 seconds per symbol. Total scan time for 10 symbols is typically 25-30 seconds with `--structure both`.

---

### IV Variation Across Strikes: Understanding FF Differences

**CRITICAL CONCEPT:** The scanner uses IV from the **actual strikes being traded**, not a generic "term structure IV". This means ATM calendars and double calendars will show **different FF values** for the same underlying, even though both trade the same term structure edge.

**Which IVs Are Used:**

| Structure | Front IV (σ₁) | Back IV (σ₂) |
|-----------|--------------|--------------|
| **ATM Call Calendar** | IV from ATM strike at front expiration (average of call + put IV) | IV from ATM strike at back expiration (average of call + put IV) |
| **+35Δ Call Calendar** | IV from +35Δ call strike at front expiration | IV from +35Δ call strike at back expiration |
| **−35Δ Put Calendar** | IV from −35Δ put strike at front expiration | IV from −35Δ put strike at back expiration |

**Why IV Varies Across Strikes (Volatility Skew):**

Implied volatility is **not constant** across the option chain. In equity markets, you typically see:
- **OTM puts:** Higher IV than ATM (downside protection premium)
- **OTM calls:** Lower IV than ATM
- **Typical magnitude:** 5-10 percentage points difference

**Real-World Example (SPY):**

Assume SPY is at $580 with these IV levels:
- **ATM (580 strike, 50Δ):** 20% IV
- **+35Δ call (595 strike):** 18% IV (10% lower than ATM)
- **−35Δ put (565 strike):** 25% IV (25% higher than ATM)

For a 30-60 DTE calendar spread, the scanner will report **three different FF values**:
1. **ATM calendar:** FF = 0.23 (based on 20% IV)
2. **+35Δ call calendar:** FF = 0.21 (based on 18% IV, ~9% lower FF)
3. **−35Δ put calendar:** FF = 0.29 (based on 25% IV, ~26% higher FF)

**Why This Matters:**

1. **Double calendars "tap into skew"** - You're trading both term structure mispricing AND strike-level mispricing
2. **Put calendars typically rank higher** - Higher IV at OTM put strikes leads to higher FF values
3. **This is by design** - You're trading the actual strikes, so the scanner uses those strikes' IVs
4. **Apples-to-apples comparison** - Compare ATM calendars to ATM calendars, double calendars to double calendars

**Practical Implications:**

- If scanning with `--structure both`, you'll see the same ticker appear **three times** in results with different FFs
- The **−35Δ put calendar will often rank highest** due to equity volatility skew
- This doesn't mean it's a "better" trade - it's a **different** trade with different strikes and different skew exposure
- Use `combined_ff` for sorting, but understand that higher FF on a put calendar reflects **both term structure AND skew**

**How the Scanner Implements This:**

1. **`pick_atm_strike()`**: Finds strike closest to spot price
2. **`pick_delta_strike()`**: Finds strike closest to target delta (±35Δ)
3. **`snapshot_greeks()`**: Fetches actual IV from dxFeed for each specific strike
4. **`forward_iv()`**: Uses those strike-specific IVs (not interpolated surface values)
5. **FF calculation**: `FF = (strike_IV_front - fwd_IV) / fwd_IV`

**Key Takeaway:** When you see "front IV" and "back IV" in the documentation or CSV output, these refer to the IV **from the specific strikes being traded** (ATM for ATM calendars, ±35Δ for double calendars), not a generic market-wide implied volatility index.

---

## CSV Output Schema

<<<<<<< HEAD
### 30-Column Schema (v2.1)
=======
### 31-Column Schema (v2.1)
>>>>>>> 6168c70a

The scanner outputs a unified CSV schema that supports both ATM and double calendar structures. Empty columns are left blank (not "N/A" or "null").

**Key Design Principle:**
- ALL IVs are stored in call-specific and put-specific columns
- For ATM calendars: Call and put IVs are from the SAME strike (may differ slightly)
- For double calendars: Call and put IVs are from DIFFERENT strikes (+35Δ vs -35Δ)
- This design provides maximum transparency and consistency across structures

| Column | Type | Description | ATM Calendar | Double Calendar |
|--------|------|-------------|--------------|-----------------|
| `timestamp` | ISO 8601 | UTC timestamp when scan was run (RFC 3339: "+00:00" suffix) | ✅ | ✅ |
| `symbol` | string | Ticker symbol (e.g., "SPY") | ✅ | ✅ |
| `structure` | enum | `atm-call` or `double` | ✅ | ✅ |
| `call_ff` | float | Forward Factor for call leg | ✅ | ✅ |
| `put_ff` | float | Forward Factor for put leg | ✅ | ✅ |
| `combined_ff` | float | Average of call_ff and put_ff (primary sorting metric) | ✅ | ✅ |
| `spot_price` | float | Underlying last price | ✅ | ✅ |
| `front_dte` | int | Front leg days to expiration | ✅ | ✅ |
| `back_dte` | int | Back leg days to expiration | ✅ | ✅ |
| `front_expiry` | date | Front leg expiration date (YYYY-MM-DD) | ✅ | ✅ |
| `back_expiry` | date | Back leg expiration date (YYYY-MM-DD) | ✅ | ✅ |
| `atm_strike` | float | ATM strike price (same for call and put) | ✅ | *(empty)* |
| `call_strike` | float | +35Δ call strike for double calendar | *(empty)* | ✅ |
| `put_strike` | float | -35Δ put strike for double calendar | *(empty)* | ✅ |
| `call_delta` | float | Actual delta of call strike | *(empty)* | ✅ |
| `put_delta` | float | Actual delta of put strike | *(empty)* | ✅ |
| `call_front_iv` | float | Call IV at front expiration (decimal: 0.25 = 25%) | ✅ | ✅ |
| `call_back_iv` | float | Call IV at back expiration | ✅ | ✅ |
| `call_fwd_iv` | float | Forward IV for call leg (computed) | ✅ | ✅ |
| `put_front_iv` | float | Put IV at front expiration | ✅ | ✅ |
| `put_back_iv` | float | Put IV at back expiration | ✅ | ✅ |
| `put_fwd_iv` | float | Forward IV for put leg (computed) | ✅ | ✅ |
| `earnings_conflict` | enum | `yes` or `no` | ✅ | ✅ |
| `earnings_date` | date | Expected earnings report date (YYYY-MM-DD, empty if none) | ✅ | ✅ |
| `liquidity_rating` | int | tastytrade liquidity rating (0-5 scale) | ✅ | ✅ |
| `liquidity_value` | float | *(reserved for future use, currently empty)* | *(empty)* | *(empty)* |
| `iv_source_call_front` | enum | Call IV source for front expiration: `xearn` or `greeks` | ✅ | ✅ |
| `iv_source_call_back` | enum | Call IV source for back expiration: `xearn` or `greeks` | ✅ | ✅ |
| `iv_source_put_front` | enum | Put IV source for front expiration: `xearn` or `greeks` | ✅ | ✅ |
| `iv_source_put_back` | enum | Put IV source for back expiration: `xearn` or `greeks` | ✅ | ✅ |
| `earnings_source` | enum | Earnings data source: `cache`, `yahoo`, `tastytrade`, `none`, or `skipped` | ✅ | ✅ |

### Example CSV Output

**ATM Call Calendar:**

```csv
timestamp,symbol,structure,call_ff,put_ff,combined_ff,spot_price,front_dte,back_dte,front_expiry,back_expiry,atm_strike,call_strike,put_strike,call_delta,put_delta,call_front_iv,call_back_iv,call_fwd_iv,put_front_iv,put_back_iv,put_fwd_iv,earnings_conflict,earnings_date,liquidity_rating,liquidity_value,iv_source_call_front,iv_source_call_back,iv_source_put_front,iv_source_put_back,earnings_source
2025-10-19T14:30:00+00:00,SPY,atm-call,0.166234,0.165890,0.166062,580.50,30,60,2025-11-18,2025-12-18,580.00,,,,,0.185432,0.172145,0.158967,0.185001,0.171890,0.158745,no,,5,,xearn,xearn,xearn,xearn,cache
```

**Double Calendar:**

```csv
timestamp,symbol,structure,call_ff,put_ff,combined_ff,spot_price,front_dte,back_dte,front_expiry,back_expiry,atm_strike,call_strike,put_strike,call_delta,put_delta,call_front_iv,call_back_iv,call_fwd_iv,put_front_iv,put_back_iv,put_fwd_iv,earnings_conflict,earnings_date,liquidity_rating,liquidity_value,iv_source_call_front,iv_source_call_back,iv_source_put_front,iv_source_put_back,earnings_source
2025-10-19T14:30:00+00:00,SPY,double,0.177123,0.167523,0.172323,580.50,30,60,2025-11-18,2025-12-18,,595.00,565.00,0.3498,-0.3512,0.192456,0.175234,0.163512,0.188234,0.173456,0.161234,no,,5,,greeks,greeks,greeks,greeks,yahoo
```

**Key Differences:**
- **ATM Calendar:** `atm_strike` populated, `call_strike` and `put_strike` empty, call/put IVs from SAME strike
- **Double Calendar:** `call_strike` and `put_strike` populated, `atm_strike` empty, call/put IVs from DIFFERENT strikes
- **X-earn IV:** ATM calendar shows `xearn` for all IV sources (when available)
- **Greeks IV:** Double calendar shows `greeks` (X-earn IV works for double calendars too, this example just shows Greeks)
- **Earnings Source (v2.1):** ATM calendar shows `cache` (instant lookup), double calendar shows `yahoo` (fresh fetch)

### Sorting

Results are sorted by:
1. `combined_ff` descending (highest Forward Factor first)
2. `symbol` ascending (alphabetical for ties)

### Null Handling

Structure-specific columns are left **empty** (not "N/A" or "null") when not applicable:
- **ATM calendars:** `call_strike`, `put_strike`, `call_delta`, `put_delta` are empty
- **Double calendars:** `atm_strike` is empty

Note: All other columns are populated for both structures. The key difference is which strike columns are used.

---

## Thresholds & Strategy Guidelines

### Forward Factor Thresholds

**General Rule of Thumb (from original research):**

> "If your forward factor reads at **0.20 or higher**, we can go long the calendar or double calendar."

**When Returns Start Becoming Positive:**

> "Visibly, we can see from the graph that a factor at or above around **0.1 to 0.2** is when returns start becoming positive."

**Optimized Thresholds for ~20 Trades/Month:**

| Structure | DTE Pair | Recommended FF Threshold |
|-----------|----------|--------------------------|
| ATM Call Calendar | 30-60 | ≥ 0.23 |
| ATM Call Calendar | 30-90 | ≥ 0.23 |
| ATM Call Calendar | 60-90 | ≥ 0.20 |
| Double Calendar | 30-60 | ≥ 0.23 |
| Double Calendar | 30-90 | ≥ 0.23 |
| Double Calendar | 60-90 | ≥ 0.20 |

**Usage:**

```bash
# Conservative (higher quality, fewer trades)
python scripts/ff_tastytrade_scanner.py --tickers SPY QQQ --pairs 30-60 --min-ff 0.23

# Moderate (balanced quality/quantity)
python scripts/ff_tastytrade_scanner.py --tickers SPY QQQ --pairs 60-90 --min-ff 0.20

# Aggressive (more opportunities, lower win rate)
python scripts/ff_tastytrade_scanner.py --tickers SPY QQQ --pairs 30-60 60-90 --min-ff 0.15
```

### Liquidity Thresholds

**Recommended:**
- `--min-liquidity-rating 3`: Standard (≈10k+ contracts/day) - **Use for production**
- `--min-liquidity-rating 4`: High liquidity (≈50k+ contracts/day) - **Use for large position sizes**

**Not Recommended:**
- `--min-liquidity-rating 2`: Low liquidity (≈1-5k contracts/day) - Risk of wide spreads
- `--skip-liquidity-check`: No filtering - Risk of illiquid options

### Position Sizing Guidelines

From the original strategy SOP:

- **Default**: 2-8% of equity per trade (4% typical)
- **Alternative**: Fractional Kelly (~¼-Kelly)
- **Priority**: Allocate to highest FF names first until risk caps met

### Trade Management

- **Entry**: Long calendar spread (sell front, buy back) as single spread order
- **Hold**: No adjustments, hold until front expiry day
- **Exit**: Close entire spread just before front expiry (avoid pin risk)
- **No legging**: Close as spread unless necessary for fills

---

## Troubleshooting

### Cache Issues (v2.1)

#### Cache Performance Issues

**Problem:** Scanner is slow even with cache enabled
**Symptoms:** Scan takes longer than expected, low cache hit rate in console output

**Solutions:**
1. **Check cache hit rate** in console output during scan
2. **Verify cache exists:** `ls -lh .cache/earnings.db`
3. **Clear corrupted cache:**
   ```bash
   rm .cache/earnings.db  # Scanner will rebuild automatically on next run
   ```
4. **Check cache statistics:**
   ```bash
   sqlite3 .cache/earnings.db "SELECT COUNT(*) FROM earnings;"
   sqlite3 .cache/earnings.db "SELECT data_source, COUNT(*) FROM earnings GROUP BY data_source;"
   ```

**Expected Performance:**
- First scan (cold cache): ~10s for 112 symbols
- Subsequent scans (warm cache): <1s for 112 symbols
- Cache hit rate: Should be >90% for daily scanning

#### Stale Earnings Dates

**Problem:** Earnings dates in cache seem outdated
**Symptoms:** Past earnings dates still showing in CSV output

**Solutions:**
- **Automatic refresh:** Cache auto-refreshes when dates pass (no action needed)
- **Manual refresh:**
  ```bash
  rm .cache/earnings.db  # Force re-fetch all earnings from fresh sources
  ```

**How It Works:**
- Scanner checks if cached earnings date < today → re-fetches automatically
- No TTL expiration - cache persists until dates pass

#### Database Locked Errors

**Problem:** `SQLite database locked` error during scan
**Cause:** Multiple scanner instances accessing cache simultaneously

**Solutions:**
1. **Wait for other processes to finish**
2. **Kill other scanner instances:**
   ```bash
   ps aux | grep ff_tastytrade_scanner
   kill <PID>  # Replace <PID> with process ID
   ```
3. **Delete lock file** (if processes already terminated):
   ```bash
   rm .cache/earnings.db-wal .cache/earnings.db-shm  # SQLite WAL files
   ```

#### Cache Directory Missing

**Problem:** `.cache` directory doesn't exist
**Cause:** First run or directory was deleted

**Solution:**
- Scanner creates directory automatically on first run
- If permissions issue, manually create:
  ```bash
  mkdir -p .cache
  chmod 755 .cache
  ```

---

### Common Issues

#### 1. "No quote for [SYMBOL], skipping"

**Cause:** Symbol not found or has no live market data.

**Solutions:**
- Verify symbol is correct (use uppercase: `SPY` not `spy`)
- Ensure you're using production environment (not `--sandbox`)
- Check if market is open (Greeks data is limited outside market hours)

#### 2. "No option chain for [SYMBOL], skipping"

**Cause:** Symbol has no listed options or API returned empty chain.

**Solutions:**
- Verify symbol has weekly/monthly options (use tastytrade platform to check)
- Try again during market hours
- Check if symbol is an equity (not index or futures)

#### 3. "No expirations matched tolerance for [SYMBOL]"

**Cause:** No expirations within `--dte-tolerance` of target DTEs.

**Solutions:**
- Increase `--dte-tolerance` (try `--dte-tolerance 7` or `10`)
- Adjust target DTEs to match actual option expiration cycle
- Check if symbol has weekly options (monthly-only symbols may not have 30 DTE)

**Example:**

```bash
# Increase tolerance to ±7 days
python scripts/ff_tastytrade_scanner.py --tickers SPY --pairs 30-60 --dte-tolerance 7
```

#### 4. "Market metrics unavailable, skipping earnings check"

**Cause:** Market Metrics API failed to return data for symbol.

**Solutions:**
- This is a warning, not an error - scan continues
- Scanner allows position through (fail-safe behavior)
- If persistent, check tastytrade API status

#### 5. "X-earn IV unavailable, using Greeks IV"

**Cause:** Market Metrics API doesn't have X-earn IV for this expiration.

**Solutions:**
- This is informational, not an error - scan continues
- Scanner automatically falls back to Greeks IV (v1.0 behavior)
- If you prefer to force Greeks IV always: Use `--force-greeks-iv`

#### 6. Scanner returns 0 results

**Possible Causes:**

1. **All symbols filtered by earnings**
   - **Solution:** Run with `--show-earnings-conflicts` to see what was filtered
   - **Solution:** If intentional, use `--allow-earnings` to disable filter

2. **All symbols filtered by liquidity**
   - **Solution:** Lower `--min-liquidity-rating` (try `2` instead of `3`)
   - **Solution:** Use `--skip-liquidity-check` for testing

3. **FF threshold too high**
   - **Solution:** Lower `--min-ff` (try `0.15` or `0.10`)
   - **Solution:** Use `--show-all-scans` to see all calculations

4. **No strikes within delta tolerance (double calendars)**
   - **Solution:** Increase `--delta-tolerance` (try `0.08` or `0.10`)
   - **Solution:** Switch to `--structure atm-call` temporarily

**Diagnostic Command:**

```bash
python scripts/ff_tastytrade_scanner.py \
  --tickers SPY QQQ AAPL \
  --pairs 30-60 \
  --min-ff 0.10 \
  --show-earnings-conflicts \
  --skip-liquidity-check \
  --show-all-scans
```

#### 7. "ERROR: Set TT_USERNAME and TT_PASSWORD env vars"

**Cause:** Environment variables not set.

**Solutions:**

```bash
# Temporary (current session only)
export TT_USERNAME="your_username"
export TT_PASSWORD="your_password"

# Permanent (add to ~/.zshrc or ~/.bashrc)
echo 'export TT_USERNAME="your_username"' >> ~/.zshrc
echo 'export TT_PASSWORD="your_password"' >> ~/.zshrc
source ~/.zshrc
```

#### 8. Scanner takes too long (>60 seconds for 10 symbols)

**Possible Causes:**

1. **Network latency to dxFeed servers**
   - **Solution:** Increase `--timeout` (try `5.0` instead of `3.0`)
   - **Note:** This is for Greeks timeout per symbol, not total scan time

2. **Too many DTE pairs**
   - **Solution:** Reduce to 1-2 pairs instead of 3
   - **Example:** `--pairs 30-60 60-90` instead of `--pairs 30-60 30-90 60-90 90-120`

3. **Double calendar mode fetching many strikes**
   - **Solution:** Use `--structure atm-call` for faster scans
   - **Note:** Double calendars require 4-6x more Greeks subscriptions

**Expected Performance:**

- 10 symbols, 2 DTE pairs, ATM-only: ~15-20 seconds
- 10 symbols, 2 DTE pairs, both structures: ~25-35 seconds
- 20 symbols, 3 DTE pairs, both structures: ~50-70 seconds

#### 9. CSV output has empty columns

**Cause:** Structure-specific columns are intentionally empty (not errors).

**Expected Behavior:**

- ATM calendars: `call_strike`, `put_strike`, `call_delta`, `put_delta` are empty
- Double calendars: `atm_strike` is empty

This is **correct** - the schema is unified for all structures. All IV and FF columns are populated for both structures. Use `structure` column to identify which strike columns are relevant.

#### 10. Earnings Filtering Behavior

**Default Behavior:** Earnings filtering is **enabled by default** (no flag needed).

**To disable earnings filtering:**
```bash
# Allow trading through earnings
python scripts/ff_tastytrade_scanner.py --tickers SPY --pairs 30-60 --allow-earnings
```

**To debug earnings filtering:**
```bash
# Show which symbols were filtered due to earnings
python scripts/ff_tastytrade_scanner.py --tickers SPY QQQ AAPL --pairs 30-60 --show-earnings-conflicts
```

---

## Advanced Examples

### Example 1: Production Daily Scan with Timestamped Output

```bash
python scripts/ff_tastytrade_scanner.py \
  --tickers SPY QQQ AAPL TSLA NVDA META AMZN GOOGL MSFT AMD \
  --pairs 30-60 30-90 60-90 \
  --min-ff 0.23 \
  --min-liquidity-rating 3 \
  --structure both \
  --csv-out "$(date +%y%m%d_%H%M)_ff_scan.csv"
```

**Output:** File like `251019_0945_ff_scan.csv` with timestamped opportunities.

### Example 2: Compare X-earn IV vs Greeks IV

Run two scans and compare results:

```bash
# Scan 1: X-earn IV (default)
python scripts/ff_tastytrade_scanner.py \
  --tickers SPY QQQ \
  --pairs 30-60 \
  --use-xearn-iv \
  --csv-out xearn_scan.csv

# Scan 2: Greeks IV (forced)
python scripts/ff_tastytrade_scanner.py \
  --tickers SPY QQQ \
  --pairs 30-60 \
  --force-greeks-iv \
  --csv-out greeks_scan.csv

# Compare results in spreadsheet or with diff tool
diff xearn_scan.csv greeks_scan.csv
```

### Example 3: Aggressive Scan for Research

Lower all thresholds to capture more data:

```bash
python scripts/ff_tastytrade_scanner.py \
  --tickers SPY QQQ IWM AAPL TSLA NVDA META AMZN GOOGL MSFT AMD \
  --pairs 30-60 60-90 \
  --min-ff 0.10 \
  --min-liquidity-rating 2 \
  --structure both \
  --allow-earnings \
  --csv-out aggressive_scan.csv
```

**Use Case:** Collect larger dataset for backtesting or strategy analysis.

### Example 4: Focus on High-Liquidity Mega-Caps

```bash
python scripts/ff_tastytrade_scanner.py \
  --tickers SPY QQQ \
  --pairs 30-60 60-90 \
  --min-ff 0.20 \
  --min-liquidity-rating 5 \
  --structure both \
  --csv-out megacap_scan.csv
```

**Use Case:** Large position sizes requiring extremely liquid underlyings.

### Example 5: Intraday Re-scan for Volatility Spikes

```bash
# Morning scan (9:45 AM)
python scripts/ff_tastytrade_scanner.py \
  --tickers SPY QQQ AAPL TSLA NVDA \
  --pairs 30-60 \
  --min-ff 0.23 \
  --structure both \
  --csv-out morning_scan.csv

# Afternoon re-scan (2:30 PM)
python scripts/ff_tastytrade_scanner.py \
  --tickers SPY QQQ AAPL TSLA NVDA \
  --pairs 30-60 \
  --min-ff 0.23 \
  --structure both \
  --csv-out afternoon_scan.csv

# Compare to find new opportunities
diff morning_scan.csv afternoon_scan.csv
```

**Use Case:** Detect intraday volatility changes that create new calendar opportunities.

### Example 6: Weekly Options Focus (Tight DTE Pairs)

```bash
python scripts/ff_tastytrade_scanner.py \
  --tickers SPY QQQ \
  --pairs 7-14 14-21 \
  --min-ff 0.25 \
  --dte-tolerance 2 \
  --structure both \
  --csv-out weekly_scan.csv
```

**Use Case:** Trade weekly expirations for faster theta decay (requires higher FF threshold).

### Example 7: Multi-Month Hold Period

```bash
python scripts/ff_tastytrade_scanner.py \
  --tickers SPY QQQ IWM \
  --pairs 60-120 90-120 \
  --min-ff 0.18 \
  --structure both \
  --csv-out longterm_scan.csv
```

**Use Case:** Longer-dated calendars for lower volatility environments (can use lower FF threshold).

### Example 8: Scan Futures Options (v2.1)

**Supported Futures (8 verified working):**
- **Equity Indexes:** `/ES`, `/NQ`, `/RTY`, `/MES`, `/MNQ` ✅
- **Commodities:** `/GC` (Gold), `/CL` (Crude Oil), `/MCL` (Micro Crude) ✅

**Partially Supported (chains exist but non-standard expirations):**
- `/NG`, `/LE`, `/6A`, `/6B`, `/6C`, `/6E`, `/6J`, `/BTC`, `/ETH` - May work with different DTE pairs

**Note:** Many futures only have monthly/quarterly options, which don't match standard 30-60 DTE pairs. Other futures like /SI, /ZB, /ZN, /ZF, /ZT, /ZC, /ZS, /ZW, /HG, /HE, /SR3 have no option chains on tastytrade.

```bash
# Scan major equity index futures
python scripts/ff_tastytrade_scanner.py \
  --tickers /ES /NQ /RTY \
  --pairs 30-60 \
  --min-ff 0.20 \
  --csv-out futures_scan.csv

# Scan all supported futures (recommended)
python scripts/ff_tastytrade_scanner.py \
  --tickers /ES /NQ /RTY /GC /CL /MES /MNQ /MCL \
  --pairs 30-60 30-90 60-90 \
  --min-ff 0.20 \
  --csv-out all_futures_scan.csv
```

**Output:**

```csv
timestamp,symbol,structure,call_ff,put_ff,combined_ff,spot_price,front_dte,back_dte,atm_strike,...
2025-10-19T20:23:05+00:00,/ES,atm-call,0.2134,0.2129,0.2132,6702.50,30,61,6700.00,...
2025-10-19T20:23:05+00:00,/NQ,atm-call,0.2543,0.2538,0.2541,24986.50,33,61,25000.00,...
2025-10-19T20:23:05+00:00,/GC,atm-call,0.1987,0.1982,0.1985,4213.30,30,65,4215.00,...
2025-10-19T20:23:05+00:00,/CL,atm-call,0.2456,0.2451,0.2454,57.54,29,58,57.50,...
```

**Use Case:** Scan liquid futures for calendar spread opportunities. Futures don't have earnings, so earnings filtering is automatically bypassed.

**Mixed Equities and Futures:**

```bash
python scripts/ff_tastytrade_scanner.py \
  --tickers SPY /ES QQQ /NQ IWM /RTY AAPL \
  --pairs 30-60 \
  --min-ff 0.20 \
  --csv-out mixed_scan.csv
```

**Requirements:**
- `pip install yfinance` (spot prices fetched from Yahoo Finance)
- Futures options trading approval on tastytrade account
- Note: Liquidity filtering applies to futures (use `--skip-liquidity-check` if needed)

---

### Example 9: Debug Symbol with Suspected Earnings Conflict

```bash
python scripts/ff_tastytrade_scanner.py \
  --tickers AAPL \
  --pairs 30-60 30-90 \
  --show-earnings-conflicts \
  --skip-liquidity-check \
  --show-all-scans
```

**Output:**

```
[FILTERED] AAPL: Earnings on 2025-11-01 conflicts with back expiry 2025-11-05
```

**Use Case:** Understand why specific symbol isn't appearing in production scan.

---

## Notes

### Production vs Sandbox

- **Production environment required** for live Greeks and market data
- Sandbox returns minimal/no live data for most symbols
- Use `--sandbox` only for API testing, not for real scanning

### Greeks Data Handling

- If only one leg (call or put) IV arrives, scanner uses that single value
- If both legs fail to arrive within timeout, that target DTE is skipped
- `Greeks.volatility` is Black-Scholes IV (annualized, decimal format: 0.25 = 25%)
- `Greeks.delta` is decimal format (0.35 = 35 delta)

### Rate Limiting

Scanner adds a 500ms delay between symbols to avoid rate limiting. This is handled automatically.

### Time Zone

All dates and timestamps use **America/New_York** (broker convention) for consistency with tastytrade platform.

### Market Hours

Best results during regular market hours (9:30 AM - 4:00 PM ET) when Greeks data is actively updated. Outside market hours, data may be stale or unavailable.

---

## Uninstallation

```bash
python -m pip uninstall tastytrade
```

---

## Version History

<<<<<<< HEAD
- **v2.1** (October 2025): Futures options support (/ES, /NQ, /RTY, /GC, /CL, etc.), CLI bug fix (--allow-earnings flag)
- **v2.0** (October 2025): Earnings filtering, liquidity screening, X-earn IV support, double calendar scanning, enhanced 30-column CSV output
=======
- **v2.1** (October 2025): Fast earnings check with caching (80-95% runtime reduction), multi-source earnings pipeline (Cache → Yahoo → TastyTrade), 31-column CSV schema with earnings_source tracking, CLI cleanup
- **v2.0** (October 2025): Earnings filtering, liquidity screening, X-earn IV support, double calendar scanning, enhanced CSV output (28 columns)
>>>>>>> 6168c70a
- **v1.0** (Initial release): ATM calendar scanning with Forward Factor calculation

---

## Support & Feedback

For issues or questions:
1. Check [Troubleshooting](#troubleshooting) section
2. Review scanner code comments: `scripts/ff_tastytrade_scanner.py`
3. Consult tastytrade SDK docs: `docs/tastytrade-sdk-docs/`

**Disclaimer:** This scanner is for educational purposes. Trading involves risk. Past performance does not guarantee future results.<|MERGE_RESOLUTION|>--- conflicted
+++ resolved
@@ -1,11 +1,7 @@
 # FF Scanner v2.1 - Forward Factor Calendar Spread Scanner
 
 **Version**: 2.1
-<<<<<<< HEAD
-**Last Updated**: October 19, 2025
-=======
 **Last Updated**: October 20, 2025
->>>>>>> 6168c70a
 
 ## Table of Contents
 
@@ -599,11 +595,7 @@
 
 ## CSV Output Schema
 
-<<<<<<< HEAD
-### 30-Column Schema (v2.1)
-=======
 ### 31-Column Schema (v2.1)
->>>>>>> 6168c70a
 
 The scanner outputs a unified CSV schema that supports both ATM and double calendar structures. Empty columns are left blank (not "N/A" or "null").
 
@@ -1216,13 +1208,8 @@
 
 ## Version History
 
-<<<<<<< HEAD
-- **v2.1** (October 2025): Futures options support (/ES, /NQ, /RTY, /GC, /CL, etc.), CLI bug fix (--allow-earnings flag)
-- **v2.0** (October 2025): Earnings filtering, liquidity screening, X-earn IV support, double calendar scanning, enhanced 30-column CSV output
-=======
 - **v2.1** (October 2025): Fast earnings check with caching (80-95% runtime reduction), multi-source earnings pipeline (Cache → Yahoo → TastyTrade), 31-column CSV schema with earnings_source tracking, CLI cleanup
 - **v2.0** (October 2025): Earnings filtering, liquidity screening, X-earn IV support, double calendar scanning, enhanced CSV output (28 columns)
->>>>>>> 6168c70a
 - **v1.0** (Initial release): ATM calendar scanning with Forward Factor calculation
 
 ---
